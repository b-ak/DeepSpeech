#! /usr/bin/env python

from setuptools import setup, Extension
from distutils.command.build import build

import os
import subprocess
import sys

try:
    import numpy
    try:
        numpy_include = numpy.get_include()
    except AttributeError:
        numpy_include = numpy.get_numpy_include()
except ImportError:
    numpy_include = ''
    assert 'NUMPY_INCLUDE' in os.environ

def read(fname):
    return open(os.path.join(os.path.dirname(__file__), fname)).read()

numpy_include = os.getenv('NUMPY_INCLUDE', numpy_include)
numpy_min_ver = os.getenv('NUMPY_VERSION', '1.7.0')

project_name = 'deepspeech'
if '--project_name' in sys.argv:
  project_name_idx = sys.argv.index('--project_name')
  project_name = sys.argv[project_name_idx + 1]
  sys.argv.remove('--project_name')
  sys.argv.pop(project_name_idx)

with open('../VERSION', 'r') as ver:
  project_version = ver.read().strip()

class BuildExtFirst(build):
    sub_commands = [('build_ext', build.has_ext_modules),
                    ('build_py', build.has_pure_modules),
                    ('build_clib', build.has_c_libraries),
                    ('build_scripts', build.has_scripts)]

model = Extension('deepspeech._model',
        ['python/model.i'],
        include_dirs = [numpy_include],
        library_dirs = list(map(lambda x: x.strip(), os.getenv('MODEL_LDFLAGS', '').split('-L')[1:])),
        libraries = list(map(lambda x: x.strip(), os.getenv('MODEL_LIBS', '').split('-l')[1:])))

utils = Extension('deepspeech._utils',
        ['python/utils.i'],
        include_dirs = [numpy_include],
        library_dirs = list(map(lambda x: x.strip(), os.getenv('UTILS_LDFLAGS', '').split('-L')[1:])),
        libraries = ['deepspeech_utils'])

setup(name = project_name,
      description = 'A library for running inference on a DeepSpeech model',
      long_description = read('../README.md'),
      long_description_content_type = 'text/markdown; charset=UTF-8',
      author = 'Mozilla',
      version = project_version,
      package_dir = {'deepspeech': 'python'},
      packages = ['deepspeech'],
      cmdclass = {'build': BuildExtFirst},
      license = 'MPL-2.0',
      url = 'https://github.com/mozilla/DeepSpeech',
      project_urls = {
        'Documentation': 'https://github.com/mozilla/DeepSpeech/tree/v{}#project-deepspeech'.format(project_version),
        'Tracker': 'https://github.com/mozilla/DeepSpeech/issues',
        'Repository': 'https://github.com/mozilla/DeepSpeech/tree/v{}'.format(project_version),
        'Discussions': 'https://discourse.mozilla.org/c/deep-speech',
      },
      ext_modules = [model, utils],
      entry_points={'console_scripts':['deepspeech = deepspeech.client:main']},
<<<<<<< HEAD
      install_requires = ['numpy'],
=======
      install_requires = ['numpy>=%s' % numpy_min_ver, 'scipy'],
>>>>>>> 8f8a9ca9
      include_package_data = True,
      classifiers = [
        'Development Status :: 3 - Alpha',
        'Environment :: Console',
        'Intended Audience :: Developers',
        'Intended Audience :: Science/Research',
        'License :: OSI Approved :: Mozilla Public License 2.0 (MPL 2.0)',
        'Programming Language :: Python :: 2.7',
        'Programming Language :: Python :: 3.4',
        'Programming Language :: Python :: 3.5',
        'Programming Language :: Python :: 3.6',
        'Topic :: Multimedia :: Sound/Audio :: Speech',
        'Topic :: Scientific/Engineering :: Human Machine Interfaces',
        'Topic :: Scientific/Engineering',
        'Topic :: Utilities',
      ])<|MERGE_RESOLUTION|>--- conflicted
+++ resolved
@@ -70,11 +70,7 @@
       },
       ext_modules = [model, utils],
       entry_points={'console_scripts':['deepspeech = deepspeech.client:main']},
-<<<<<<< HEAD
-      install_requires = ['numpy'],
-=======
-      install_requires = ['numpy>=%s' % numpy_min_ver, 'scipy'],
->>>>>>> 8f8a9ca9
+      install_requires = ['numpy>=%s' % numpy_min_ver],
       include_package_data = True,
       classifiers = [
         'Development Status :: 3 - Alpha',
